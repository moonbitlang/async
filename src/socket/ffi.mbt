// Copyright 2025 International Digital Economy Academy
//
// Licensed under the Apache License, Version 2.0 (the "License");
// you may not use this file except in compliance with the License.
// You may obtain a copy of the License at
//
//     http://www.apache.org/licenses/LICENSE-2.0
//
// Unless required by applicable law or agreed to in writing, software
// distributed under the License is distributed on an "AS IS" BASIS,
// WITHOUT WARRANTIES OR CONDITIONS OF ANY KIND, either express or implied.
// See the License for the specific language governing permissions and
// limitations under the License.

///|
extern "C" fn make_socket(domain : Int, ty : Int, protocol : Int) -> Int = "moonbitlang_async_make_socket"

///|
#borrow(addr)
extern "C" fn bind_ffi(sock : Int, addr : IpAddr) -> Int = "moonbitlang_async_bind"

///|
extern "C" fn listen_ffi(sock : Int) -> Int = "moonbitlang_async_listen"

///|
#borrow(addr_buf)
extern "C" fn accept_ffi(sock : Int, addr_buf : IpAddr) -> Int = "moonbitlang_async_accept"

///|
#borrow(addr)
extern "C" fn connect_ffi(sock : Int, addr : IpAddr) -> Int = "moonbitlang_async_connect"

///|
#borrow(buf)
extern "C" fn recv_ffi(
  sock : Int,
  buf : FixedArray[Byte],
  offset : Int,
  max_len : Int,
) -> Int = "moonbitlang_async_recv"

///|
#borrow(buf)
extern "C" fn send_ffi(
  sock : Int,
  buf : Bytes,
  offset : Int,
  max_len : Int,
) -> Int = "moonbitlang_async_send"

///|
extern "C" fn get_socket_err(sock : Int) -> Int = "moonbitlang_async_getsockerr"

///|
fn check_socket_err(sock : Int) -> Unit raise {
  let err = get_socket_err(sock)
  if err < 0 {
    @os_error.check_errno()
  } else if err > 0 {
    raise @os_error.OSError(err)
  }
}

///|
extern "C" fn enable_keepalive_ffi(
  sock : Int,
  keep_idle : Int,
  keep_count : Int,
  keep_intv : Int,
) -> Int = "moonbitlang_async_enable_keepalive"

///|
#borrow(buf, addr_buf)
extern "C" fn recvfrom_ffi(
  sock : Int,
  buf : FixedArray[Byte],
  offset : Int,
  max_len : Int,
<<<<<<< HEAD
  addr_buf : IpAddr
=======
  addr_buf : Addr,
>>>>>>> 7b47300c
) -> Int = "moonbitlang_async_recvfrom"

///|
#borrow(buf, addr_buf)
extern "C" fn sendto_ffi(
  sock : Int,
  buf : Bytes,
  offset : Int,
  max_len : Int,
<<<<<<< HEAD
  addr_buf : IpAddr
=======
  addr_buf : Addr,
>>>>>>> 7b47300c
) -> Int = "moonbitlang_async_sendto"<|MERGE_RESOLUTION|>--- conflicted
+++ resolved
@@ -76,11 +76,7 @@
   buf : FixedArray[Byte],
   offset : Int,
   max_len : Int,
-<<<<<<< HEAD
-  addr_buf : IpAddr
-=======
-  addr_buf : Addr,
->>>>>>> 7b47300c
+  addr_buf : IpAddr,
 ) -> Int = "moonbitlang_async_recvfrom"
 
 ///|
@@ -90,9 +86,5 @@
   buf : Bytes,
   offset : Int,
   max_len : Int,
-<<<<<<< HEAD
-  addr_buf : IpAddr
-=======
-  addr_buf : Addr,
->>>>>>> 7b47300c
+  addr_buf : IpAddr,
 ) -> Int = "moonbitlang_async_sendto"