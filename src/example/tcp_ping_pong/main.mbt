--- conflicted
+++ resolved
@@ -25,12 +25,8 @@
 async fn server(println : Printer) -> Unit raise {
   @async.with_task_group(fn(group) {
     let listen_sock = @socket.TCP::new()
-<<<<<<< HEAD
+    defer listen_sock.close()
     listen_sock..bind(@socket.SocketAddr::parse("0.0.0.0:\{port}"))..listen()
-=======
-    defer listen_sock.close()
-    listen_sock..bind(@socket.Addr::parse("0.0.0.0:\{port}"))..listen()
->>>>>>> 7b47300c
     try {
       for {
         let (conn, _) = listen_sock.accept()
@@ -65,12 +61,8 @@
 ///|
 async fn client(println : Printer, id : Int, msg : Bytes) -> Unit raise {
   let conn = @socket.TCP::new()
-<<<<<<< HEAD
+  defer conn.close()
   conn.connect(@socket.SocketAddr::parse("127.0.0.1:\{port}"))
-=======
-  defer conn.close()
-  conn.connect(@socket.Addr::parse("127.0.0.1:\{port}"))
->>>>>>> 7b47300c
   // The sleep here is used to make test result stable and portable,
   // because this message is in race condition
   // with server side "received connection" message
