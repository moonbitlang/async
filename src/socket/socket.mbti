// Generated using `moon info`, DON'T EDIT IT
package "moonbitlang/async/socket"

// Values

// Types and methods
<<<<<<< HEAD
pub type! ConnectionClosed
impl Show for ConnectionClosed

pub(all) enum Domain {
  IPv4
  IPv6
}
fn Domain::from_address(SocketAddr) -> Self
impl Show for Domain

pub type! InvalidAddr
=======
type Addr
fn Addr::ip(Self) -> UInt
fn Addr::new(UInt, Int) -> Self
fn Addr::parse(String) -> Self raise InvalidAddr
fn Addr::port(Self) -> Int
impl Show for Addr

pub suberror ConnectionClosed
impl Show for ConnectionClosed

pub suberror InvalidAddr
>>>>>>> 7b47300c
impl Show for InvalidAddr

type Ipv4Addr
fn Ipv4Addr::ip(Self) -> UInt
fn Ipv4Addr::new(UInt, Int) -> Self
fn Ipv4Addr::parse(String) -> Self raise InvalidAddr
fn Ipv4Addr::port(Self) -> Int
impl Show for Ipv4Addr

type Ipv6Addr
fn Ipv6Addr::ip(Self) -> FixedArray[Byte]
fn Ipv6Addr::new(FixedArray[Byte], Int, Int, Int) -> Self
fn Ipv6Addr::parse(String) -> Self raise InvalidAddr
fn Ipv6Addr::port(Self) -> Int
impl Show for Ipv6Addr

pub(all) enum SocketAddr {
  V4(Ipv4Addr)
  V6(Ipv6Addr)
}
fn SocketAddr::ip(Self) -> String
fn SocketAddr::is_ipv4(Self) -> Bool
fn SocketAddr::is_ipv6(Self) -> Bool
fn SocketAddr::parse(String) -> Self raise InvalidAddr
fn SocketAddr::port(Self) -> Int
impl Show for SocketAddr

type TCP
async fn TCP::accept(Self) -> (Self, SocketAddr) raise
fn TCP::bind(Self, SocketAddr) -> Unit raise
fn TCP::close(Self) -> Unit
async fn TCP::connect(Self, SocketAddr) -> Unit raise
fn TCP::enable_keepalive(Self, idle_before_keep_alive~ : Int = .., keep_alive_count~ : Int = .., keep_alive_interval~ : Int = ..) -> Unit raise
fn TCP::listen(Self) -> Unit raise
fn TCP::new(domain? : Domain) -> Self
async fn TCP::recv(Self, FixedArray[Byte], offset~ : Int = .., max_len? : Int) -> Int raise
async fn TCP::recv_exactly(Self, Int) -> Bytes raise
async fn TCP::send(Self, Bytes, offset~ : Int = .., len? : Int) -> Unit raise

type UDP
fn UDP::bind(Self, SocketAddr) -> Unit raise
fn UDP::close(Self) -> Unit
fn UDP::connect(Self, SocketAddr) -> Unit raise
fn UDP::new(domain? : Domain) -> Self
async fn UDP::recv(Self, FixedArray[Byte], offset~ : Int = .., max_len? : Int) -> Int raise
async fn UDP::recvfrom(Self, FixedArray[Byte], offset~ : Int = .., max_len? : Int) -> (Int, SocketAddr) raise
async fn UDP::send(Self, Bytes, offset~ : Int = .., len? : Int) -> Unit raise
async fn UDP::sendto(Self, Bytes, SocketAddr, offset~ : Int = .., len? : Int) -> Unit raise

// Type aliases
pub typealias SocketAddr as Addr

// Traits
<|MERGE_RESOLUTION|>--- conflicted
+++ resolved
@@ -4,8 +4,7 @@
 // Values
 
 // Types and methods
-<<<<<<< HEAD
-pub type! ConnectionClosed
+pub suberror ConnectionClosed
 impl Show for ConnectionClosed
 
 pub(all) enum Domain {
@@ -15,20 +14,7 @@
 fn Domain::from_address(SocketAddr) -> Self
 impl Show for Domain
 
-pub type! InvalidAddr
-=======
-type Addr
-fn Addr::ip(Self) -> UInt
-fn Addr::new(UInt, Int) -> Self
-fn Addr::parse(String) -> Self raise InvalidAddr
-fn Addr::port(Self) -> Int
-impl Show for Addr
-
-pub suberror ConnectionClosed
-impl Show for ConnectionClosed
-
 pub suberror InvalidAddr
->>>>>>> 7b47300c
 impl Show for InvalidAddr
 
 type Ipv4Addr
