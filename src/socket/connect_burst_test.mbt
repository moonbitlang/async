// Copyright 2025 International Digital Economy Academy
//
// Licensed under the Apache License, Version 2.0 (the "License");
// you may not use this file except in compliance with the License.
// You may obtain a copy of the License at
//
//     http://www.apache.org/licenses/LICENSE-2.0
//
// Unless required by applicable law or agreed to in writing, software
// distributed under the License is distributed on an "AS IS" BASIS,
// WITHOUT WARRANTIES OR CONDITIONS OF ANY KIND, either express or implied.
// See the License for the specific language governing permissions and
// limitations under the License.

///|
suberror ServerTerminate

///|
let port = 4205

///|
async fn server(ip : String) -> Int raise {
  let mut num_connection = 0
  let addr = @socket.SocketAddr::parse("\{ip}:\{port}")
  let domain = Domain::from_address(addr)
  let listen_sock = @socket.TCP::new(domain~)
  try
    @async.with_task_group(fn(group) {
<<<<<<< HEAD
      listen_sock..bind(addr)..listen()
=======
      listen_sock..bind(@socket.Addr::parse("0.0.0.0:\{port}"))..listen()
      defer listen_sock.close()
>>>>>>> 7b47300c
      for {
        let (conn, _) = listen_sock.accept()
        num_connection += 1
        group.spawn_bg(fn() {
          defer conn.close()
          let buf = FixedArray::make(1024, b'0')
          while conn.recv(buf) is n && n > 0 {
            let msg = buf.unsafe_reinterpret_as_bytes()[0:n]
            if msg == b"exit" {
              raise ServerTerminate
            }
          }
        })
      }
    })
  catch {
    ServerTerminate => num_connection
    err => raise err
  } noraise {
    (_ : Unit) => panic()
  }
}

///|
<<<<<<< HEAD
async fn client(ip : String, msg : Bytes) -> Unit raise {
  let addr = @socket.SocketAddr::parse("\{ip}:\{port}")
  let domain = Domain::from_address(addr)
  let conn = @socket.TCP::new(domain~)
  conn.connect(addr)
=======
async fn client(msg : Bytes) -> Unit raise {
  let conn = @socket.TCP::new()
  defer conn.close()
  conn.connect(@socket.Addr::parse("127.0.0.1:\{port}"))
>>>>>>> 7b47300c
  conn.send(msg)
}

///|
test "connection burst" {
  let log = StringBuilder::new()
  let mut result = 0
  let ip = "127.0.0.1"
  log.write_object(
    try? @async.with_event_loop(fn(root) {
      root.spawn_bg(() => result = server(ip))
      root.spawn_bg(fn() {
        @async.with_task_group(fn(ctx) {
          for _ in 0..<6 {
            ctx.spawn_bg(() => client(ip, b"ping"))
          }
        })
        root.spawn_bg(() => client(ip, b"exit"))
      })
    }),
  )
  log.write_string("\n")
  log.write_object(result)
  inspect(
    log.to_string(),
    content=(
      #|Ok(())
      #|7
    ),
  )
}

///|
test "connection burst with ipv6" {
  let log = StringBuilder::new()
  let mut result = 0
  let ip = "[::1]"
  log.write_object(
    try? @async.with_event_loop(fn(root) {
      root.spawn_bg(() => result = server(ip))
      root.spawn_bg(fn() {
        @async.with_task_group(fn(ctx) {
          for _ in 0..<6 {
            ctx.spawn_bg(() => client(ip, b"ping"))
          }
        })
        root.spawn_bg(() => client(ip, b"exit"))
      })
    }),
  )
  log.write_string("\n")
  log.write_object(result)
  inspect(
    log.to_string(),
    content=(
      #|Ok(())
      #|7
    ),
  )
}<|MERGE_RESOLUTION|>--- conflicted
+++ resolved
@@ -26,12 +26,8 @@
   let listen_sock = @socket.TCP::new(domain~)
   try
     @async.with_task_group(fn(group) {
-<<<<<<< HEAD
       listen_sock..bind(addr)..listen()
-=======
-      listen_sock..bind(@socket.Addr::parse("0.0.0.0:\{port}"))..listen()
       defer listen_sock.close()
->>>>>>> 7b47300c
       for {
         let (conn, _) = listen_sock.accept()
         num_connection += 1
@@ -56,18 +52,12 @@
 }
 
 ///|
-<<<<<<< HEAD
 async fn client(ip : String, msg : Bytes) -> Unit raise {
   let addr = @socket.SocketAddr::parse("\{ip}:\{port}")
   let domain = Domain::from_address(addr)
   let conn = @socket.TCP::new(domain~)
+  defer conn.close()
   conn.connect(addr)
-=======
-async fn client(msg : Bytes) -> Unit raise {
-  let conn = @socket.TCP::new()
-  defer conn.close()
-  conn.connect(@socket.Addr::parse("127.0.0.1:\{port}"))
->>>>>>> 7b47300c
   conn.send(msg)
 }
 
