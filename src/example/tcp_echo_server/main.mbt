--- conflicted
+++ resolved
@@ -16,29 +16,8 @@
 fn main_prog() -> Unit raise {
   @async.with_event_loop(fn(root) {
     let listen_sock = @socket.TCP::new()
-<<<<<<< HEAD
-    try {
-      listen_sock..bind(@socket.SocketAddr::parse("0.0.0.0:4200"))..listen()
-      for {
-        let (conn, addr) = listen_sock.accept()
-        println("received new connection from \{addr}")
-        root.spawn_bg(fn() {
-          let buf = FixedArray::make(1024, b'0')
-          while conn.recv(buf) is n && n > 0 {
-            let buf = buf.unsafe_reinterpret_as_bytes()
-            conn.send(buf[0:n].to_bytes())
-          }
-          println("connection closed")
-        })
-      }
-    } catch {
-      err => {
-        listen_sock.close()
-        raise err
-      }
-=======
     defer listen_sock.close()
-    listen_sock..bind(@socket.Addr::parse("0.0.0.0:4200"))..listen()
+    listen_sock..bind(@socket.SocketAddr::parse("0.0.0.0:4200"))..listen()
     for {
       let (conn, addr) = listen_sock.accept()
       println("received new connection from \{addr}")
@@ -51,7 +30,6 @@
         }
         println("connection closed")
       })
->>>>>>> 7b47300c
     }
   })
 }
